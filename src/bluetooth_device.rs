use crate::bluetooth_session::BluetoothSession;
use crate::bluetooth_utils;
use dbus::MessageItem;
use hex::FromHex;
use std::collections::HashMap;
use std::error::Error;
use std::str::FromStr;

static DEVICE_INTERFACE: &str = "org.bluez.Device1";

/// Bluetooth device address type.
#[derive(Clone, Debug)]
pub enum BluetoothAddressType {
    /// Public address
    Public,
    /// Random address
    Random,
}

impl FromStr for BluetoothAddressType {
    type Err = String;
    fn from_str(s: &str) -> Result<Self, Self::Err> {
        match s {
            "public" => Ok(Self::Public),
            "random" => Ok(Self::Random),
            _ => Err(format!("unknown address type: {}", &s)),
        }
    }
}

#[derive(Clone, Debug)]
pub struct BluetoothDevice<'a> {
    object_path: String,
    session: &'a BluetoothSession,
}

impl<'a> BluetoothDevice<'a> {
    pub fn new(session: &'a BluetoothSession, object_path: String) -> BluetoothDevice {
        BluetoothDevice {
            object_path,
            session,
        }
    }

    pub fn get_id(&self) -> String {
        self.object_path.clone()
    }

    fn get_property(&self, prop: &str) -> Result<MessageItem, Box<dyn Error>> {
        bluetooth_utils::get_property(
            self.session.get_connection(),
            DEVICE_INTERFACE,
            &self.object_path,
            prop,
        )
    }

    fn set_property<T>(&self, prop: &str, value: T, timeout_ms: i32) -> Result<(), Box<dyn Error>>
    where
        T: Into<MessageItem>,
    {
        bluetooth_utils::set_property(
            self.session.get_connection(),
            DEVICE_INTERFACE,
            &self.object_path,
            prop,
            value,
            timeout_ms,
        )
    }

    fn call_method(
        &self,
        method: &str,
        param: Option<&[MessageItem]>,
        timeout_ms: i32,
    ) -> Result<(), Box<dyn Error>> {
        bluetooth_utils::call_method(
            self.session.get_connection(),
            DEVICE_INTERFACE,
            &self.object_path,
            method,
            param,
            timeout_ms,
        )
    }

    /*
     * Properties
     */
    // http://git.kernel.org/cgit/bluetooth/bluez.git/tree/doc/device-api.txt#n105
    pub fn get_address(&self) -> Result<String, Box<dyn Error>> {
        let address = self.get_property("Address")?;
        Ok(String::from(address.inner::<&str>().unwrap()))
    }

    /// The Bluetooth device Address Type.
    pub fn get_address_type(&self) -> Result<BluetoothAddressType, Box<Error>> {
        let address = try!(self.get_property("AddressType"));
        Ok(address.inner::<&str>().unwrap().parse()?)
    }

    // http://git.kernel.org/cgit/bluetooth/bluez.git/tree/doc/device-api.txt#n109
    pub fn get_name(&self) -> Result<String, Box<dyn Error>> {
        let name = self.get_property("Name")?;
        Ok(String::from(name.inner::<&str>().unwrap()))
    }

    // http://git.kernel.org/cgit/bluetooth/bluez.git/tree/doc/device-api.txt#n121
    pub fn get_icon(&self) -> Result<String, Box<dyn Error>> {
        let icon = self.get_property("Icon")?;
        Ok(String::from(icon.inner::<&str>().unwrap()))
    }

    // http://git.kernel.org/cgit/bluetooth/bluez.git/tree/doc/device-api.txt#n126
    pub fn get_class(&self) -> Result<u32, Box<dyn Error>> {
        let class = self.get_property("Class")?;
        Ok(class.inner::<u32>().unwrap())
    }

    // http://git.kernel.org/cgit/bluetooth/bluez.git/tree/doc/device-api.txt#n126
    pub fn get_appearance(&self) -> Result<u16, Box<dyn Error>> {
        let appearance = self.get_property("Appearance")?;
        Ok(appearance.inner::<u16>().unwrap())
    }

    // http://git.kernel.org/cgit/bluetooth/bluez.git/tree/doc/device-api.txt#n134
    pub fn get_uuids(&self) -> Result<Vec<String>, Box<dyn Error>> {
        let uuids = self.get_property("UUIDs")?;
        let z: &[MessageItem] = uuids.inner().unwrap();
        let mut v: Vec<String> = Vec::new();
        for y in z {
            v.push(String::from(y.inner::<&str>().unwrap()));
        }
        Ok(v)
    }

    // http://git.kernel.org/cgit/bluetooth/bluez.git/tree/doc/device-api.txt#n139
    pub fn is_paired(&self) -> Result<bool, Box<dyn Error>> {
        let paired = self.get_property("Paired")?;
        Ok(paired.inner::<bool>().unwrap())
    }

    // http://git.kernel.org/cgit/bluetooth/bluez.git/tree/doc/device-api.txt#n143
    pub fn is_connected(&self) -> Result<bool, Box<dyn Error>> {
        let connected = self.get_property("Connected")?;
        Ok(connected.inner::<bool>().unwrap())
    }

    pub fn is_ready_to_receive(&self) -> Option<bool> {
        let is_connected: bool = match self.is_connected() {
            Ok(value) => value,
            Err(_) => false,
        };
        let is_paired: bool = match self.is_paired() {
            Ok(value) => value,
            Err(_) => false,
        };
        Some(is_paired & is_connected)
    }

    // http://git.kernel.org/cgit/bluetooth/bluez.git/tree/doc/device-api.txt#n149
    pub fn set_trusted(&self, value: bool) -> Result<(), Box<dyn Error>> {
        self.set_property("Trusted", value, 1000)
    }

    // http://git.kernel.org/cgit/bluetooth/bluez.git/tree/doc/device-api.txt#n149
    pub fn is_trusted(&self) -> Result<bool, Box<dyn Error>> {
        let trusted = self.get_property("Trusted")?;
        Ok(trusted.inner::<bool>().unwrap())
    }

    // http://git.kernel.org/cgit/bluetooth/bluez.git/tree/doc/device-api.txt#n154
    pub fn is_blocked(&self) -> Result<bool, Box<dyn Error>> {
        let blocked = self.get_property("Blocked")?;
        Ok(blocked.inner::<bool>().unwrap())
    }

    // http://git.kernel.org/cgit/bluetooth/bluez.git/tree/doc/device-api.txt#n161
    pub fn get_alias(&self) -> Result<String, Box<dyn Error>> {
        let alias = self.get_property("Alias")?;
        Ok(String::from(alias.inner::<&str>().unwrap()))
    }

    // http://git.kernel.org/cgit/bluetooth/bluez.git/tree/doc/device-api.txt#n161
    pub fn set_alias(&self, value: String) -> Result<(), Box<dyn Error>> {
        self.set_property("Alias", value, 1000)
    }

    // http://git.kernel.org/cgit/bluetooth/bluez.git/tree/doc/device-api.txt#n174
    pub fn get_adapter(&self) -> Result<String, Box<dyn Error>> {
        let adapter = self.get_property("Adapter")?;
        Ok(String::from(adapter.inner::<&str>().unwrap()))
    }

    // http://git.kernel.org/cgit/bluetooth/bluez.git/tree/doc/device-api.txt#n178
    pub fn is_legacy_pairing(&self) -> Result<bool, Box<dyn Error>> {
        let legacy_pairing = self.get_property("LegacyPairing")?;
        Ok(legacy_pairing.inner::<bool>().unwrap())
    }

    // http://git.kernel.org/cgit/bluetooth/bluez.git/tree/doc/device-api.txt#n189
    pub fn get_modalias(&self) -> Result<(String, u32, u32, u32), Box<dyn Error>> {
        let modalias = self.get_property("Modalias")?;
        let m = modalias.inner::<&str>().unwrap();
        let ids: Vec<&str> = m.split(':').collect();

        let source = String::from(ids[0]);
        let vendor = Vec::from_hex(ids[1][1..5].to_string()).unwrap();
        let product = Vec::from_hex(ids[1][6..10].to_string()).unwrap();
        let device = Vec::from_hex(ids[1][11..15].to_string()).unwrap();

        Ok((
            source,
            (vendor[0] as u32) * 16 * 16 + (vendor[1] as u32),
            (product[0] as u32) * 16 * 16 + (product[1] as u32),
            (device[0] as u32) * 16 * 16 + (device[1] as u32),
        ))
    }

    pub fn get_vendor_id_source(&self) -> Result<String, Box<dyn Error>> {
        let (vendor_id_source, _, _, _) = self.get_modalias()?;
        Ok(vendor_id_source)
    }

    pub fn get_vendor_id(&self) -> Result<u32, Box<dyn Error>> {
        let (_, vendor_id, _, _) = self.get_modalias()?;
        Ok(vendor_id)
    }

    pub fn get_product_id(&self) -> Result<u32, Box<dyn Error>> {
        let (_, _, product_id, _) = self.get_modalias()?;
        Ok(product_id)
    }

    pub fn get_device_id(&self) -> Result<u32, Box<dyn Error>> {
        let (_, _, _, device_id) = self.get_modalias()?;
        Ok(device_id)
    }

    // http://git.kernel.org/cgit/bluetooth/bluez.git/tree/doc/device-api.txt#n194
    pub fn get_rssi(&self) -> Result<i16, Box<dyn Error>> {
        let rssi = self.get_property("RSSI")?;
        Ok(rssi.inner::<i16>().unwrap())
    }

    // http://git.kernel.org/cgit/bluetooth/bluez.git/tree/doc/device-api.txt#n199
    pub fn get_tx_power(&self) -> Result<i16, Box<dyn Error>> {
        let tx_power = self.get_property("TxPower")?;
        Ok(tx_power.inner::<i16>().unwrap())
    }

    // http://git.kernel.org/cgit/bluetooth/bluez.git/tree/doc/device-api.txt#n204
    pub fn get_manufacturer_data(&self) -> Result<HashMap<u16, Vec<u8>>, Box<dyn Error>> {
        let manufacturer_data_array = self.get_property("ManufacturerData")?;
        let mut m = HashMap::new();
        let dict_vec = manufacturer_data_array
            .inner::<&Vec<MessageItem>>()
            .unwrap();
        for dict in dict_vec {
            let (key, value) = dict.inner::<(&MessageItem, &MessageItem)>().unwrap();
            let v = value
                .inner::<&MessageItem>()
                .unwrap()
                .inner::<&Vec<MessageItem>>()
                .unwrap()
                .iter()
                .map(|b| b.inner::<u8>().unwrap_or(0))
                .collect();
            m.insert(key.inner::<u16>().unwrap(), v);
        }
        Ok(m)
    }

    // http://git.kernel.org/cgit/bluetooth/bluez.git/tree/doc/device-api.txt#n210
    pub fn get_service_data(&self) -> Result<HashMap<String, Vec<u8>>, Box<dyn Error>> {
        let service_data_array = self.get_property("ServiceData")?;
        let mut m = HashMap::new();
        let dict_vec = service_data_array.inner::<&Vec<MessageItem>>().unwrap();
        for dict in dict_vec {
            let (key, value) = dict.inner::<(&MessageItem, &MessageItem)>().unwrap();
            let v = value
                .inner::<&MessageItem>()
                .unwrap()
                .inner::<&Vec<MessageItem>>()
                .unwrap()
                .iter()
                .map(|b| b.inner::<u8>().unwrap_or(0))
                .collect();
            m.insert(key.inner::<&str>().unwrap().to_string(), v);
        }
        Ok(m)
    }

    // http://git.kernel.org/cgit/bluetooth/bluez.git/tree/doc/device-api.txt#n215
    pub fn get_gatt_services(&self) -> Result<Vec<String>, Box<dyn Error>> {
        bluetooth_utils::list_services(self.session.get_connection(), &self.object_path)
    }

    /*
     * Methods
     */

    // http://git.kernel.org/cgit/bluetooth/bluez.git/tree/doc/device-api.txt#n12
    pub fn connect(&self, timeout_ms: i32) -> Result<(), Box<dyn Error>> {
        self.call_method("Connect", None, timeout_ms)
    }

    // http://git.kernel.org/cgit/bluetooth/bluez.git/tree/doc/device-api.txt#n29
    pub fn disconnect(&self) -> Result<(), Box<dyn Error>> {
        self.call_method("Disconnect", None, 5000)
    }

    // http://git.kernel.org/cgit/bluetooth/bluez.git/tree/doc/device-api.txt#n43
    pub fn connect_profile(&self, uuid: String) -> Result<(), Box<dyn Error>> {
        self.call_method("ConnectProfile", Some(&[uuid.into()]), 30000)
    }

    // http://git.kernel.org/cgit/bluetooth/bluez.git/tree/doc/device-api.txt#n55
    pub fn disconnect_profile(&self, uuid: String) -> Result<(), Box<dyn Error>> {
        self.call_method("DisconnectProfile", Some(&[uuid.into()]), 5000)
    }

    // http://git.kernel.org/cgit/bluetooth/bluez.git/tree/doc/device-api.txt#n70
<<<<<<< HEAD
    pub fn pair(&self, timeout_ms: i32) -> Result<(), Box<Error>> {
        self.call_method("Pair", None, timeout_ms)
=======
    pub fn pair(&self) -> Result<(), Box<dyn Error>> {
        self.call_method("Pair", None, 60000)
>>>>>>> f98fd5e3
    }

    // http://git.kernel.org/cgit/bluetooth/bluez.git/tree/doc/device-api.txt#n97
    pub fn cancel_pairing(&self) -> Result<(), Box<dyn Error>> {
        self.call_method("CancelPairing", None, 5000)
    }
}<|MERGE_RESOLUTION|>--- conflicted
+++ resolved
@@ -322,13 +322,8 @@
     }
 
     // http://git.kernel.org/cgit/bluetooth/bluez.git/tree/doc/device-api.txt#n70
-<<<<<<< HEAD
     pub fn pair(&self, timeout_ms: i32) -> Result<(), Box<Error>> {
         self.call_method("Pair", None, timeout_ms)
-=======
-    pub fn pair(&self) -> Result<(), Box<dyn Error>> {
-        self.call_method("Pair", None, 60000)
->>>>>>> f98fd5e3
     }
 
     // http://git.kernel.org/cgit/bluetooth/bluez.git/tree/doc/device-api.txt#n97
