use dbus::{Connection, Message, MessageItem, Props};
use std::error::Error;

<<<<<<< HEAD
static ADAPTER_INTERFACE: &str = "org.bluez.Adapter1";
static DEVICE_INTERFACE: &str = "org.bluez.Device1";
static SERVICE_INTERFACE: &str = "org.bluez.GattService1";
static CHARACTERISTIC_INTERFACE: &str = "org.bluez.GattCharacteristic1";
static DESCRIPTOR_INTERFACE: &str = "org.bluez.GattDescriptor1";
static SERVICE_NAME: &str = "org.bluez";
=======
static ADAPTER_INTERFACE: &'static str = "org.bluez.Adapter1";
static DEVICE_INTERFACE: &'static str = "org.bluez.Device1";
static SERVICE_INTERFACE: &'static str = "org.bluez.GattService1";
static CHARACTERISTIC_INTERFACE: &'static str = "org.bluez.GattCharacteristic1";
static DESCRIPTOR_INTERFACE: &'static str = "org.bluez.GattDescriptor1";
static SERVICE_NAME: &'static str = "org.bluez";
static LEADVERTISING_DATA_INTERFACE: &'static str = "org.bluez.LEAdvertisement1";
static LEADVERTISING_MANAGER_INTERFACE: &'static str = "org.bluez.LEAdvertisingManager1";
>>>>>>> 891534cc

fn get_managed_objects(c: &Connection) -> Result<Vec<MessageItem>, Box<dyn Error>> {
    let m = Message::new_method_call(
        SERVICE_NAME,
        "/",
        "org.freedesktop.DBus.ObjectManager",
        "GetManagedObjects"
    )?;
    let r = c.send_with_reply_and_block(m, 1000)?;
    Ok(r.get_items())
}

pub fn get_adapters(c: &Connection) -> Result<Vec<String>, Box<dyn Error>> {
    let mut adapters: Vec<String> = Vec::new();
    let objects: Vec<MessageItem> = get_managed_objects(&c)?;
    let z: &[MessageItem] = objects.get(0).unwrap().inner().unwrap();
    for y in z {
        let (path, interfaces) = y.inner().unwrap();
        let x: &[MessageItem] = interfaces.inner().unwrap();
        for interface in x {
            let (i, _) = interface.inner().unwrap();
            let name: &str = i.inner().unwrap();
            if name == ADAPTER_INTERFACE {
                let p: &str = path.inner().unwrap();
                adapters.push(String::from(p));
            }
        }
    }
    Ok(adapters)
}

<<<<<<< HEAD
pub fn list_devices(c: &Connection, adapter_path: &str) -> Result<Vec<String>, Box<dyn Error>> {
    list_item(c, DEVICE_INTERFACE, adapter_path, "Adapter")
=======
pub fn get_ad_man() -> Result<Vec<String>, Box<Error>> {
    let mut managers: Vec<String> = Vec::new();
    let c = try!(Connection::get_private(BusType::System));
    let objects: Vec<MessageItem> = try!(get_managed_objects(&c));
    let z: &[MessageItem] = objects.get(0).unwrap().inner().unwrap();
    for y in z {
        let (path, interfaces) = y.inner().unwrap();
        let x: &[MessageItem] = interfaces.inner().unwrap();
        for interface in x {
            let (i,_) = interface.inner().unwrap();
            let name: &str = i.inner().unwrap();
            if name == LEADVERTISING_MANAGER_INTERFACE {
                let p: &str = path.inner().unwrap();
                managers.push(String::from(p));
            }
        }
    }
    Ok(managers)
}

pub fn list_devices(adapter_path: &String) -> Result<Vec<String>, Box<Error>> {
    list_item(DEVICE_INTERFACE, adapter_path, "Adapter")
>>>>>>> 891534cc
}

pub fn list_services(c: &Connection, device_path: &str) -> Result<Vec<String>, Box<dyn Error>> {
    list_item(c, SERVICE_INTERFACE, device_path, "Device")
}

pub fn list_characteristics(
    c: &Connection,
    device_path: &str,
) -> Result<Vec<String>, Box<dyn Error>> {
    list_item(c, CHARACTERISTIC_INTERFACE, device_path, "Service")
}

pub fn list_descriptors(c: &Connection, device_path: &str) -> Result<Vec<String>, Box<dyn Error>> {
    list_item(c, DESCRIPTOR_INTERFACE, device_path, "Characteristic")
}

<<<<<<< HEAD
fn list_item(
    c: &Connection,
    item_interface: &str,
    item_path: &str,
    item_property: &str,
) -> Result<Vec<String>, Box<dyn Error>> {
=======
pub fn list_addata_1(adapter_path: &String) -> Result<Vec<String>, Box<Error>> {
    list_item(LEADVERTISING_DATA_INTERFACE, adapter_path, "Advertisement")
}

pub fn list_addata_2(device_path: &String) -> Result<Vec<String>, Box<Error>> {
    list_item(LEADVERTISING_DATA_INTERFACE, device_path, "Advertisement")
}

fn list_item(item_interface: &str, item_path: &str, item_property: &str) -> Result<Vec<String>, Box<Error>> {
>>>>>>> 891534cc
    let mut v: Vec<String> = Vec::new();
    let objects: Vec<MessageItem> = get_managed_objects(&c)?;
    let z: &[MessageItem] = objects.get(0).unwrap().inner().unwrap();
    for y in z {
        let (path, interfaces) = y.inner().unwrap();
        let x: &[MessageItem] = interfaces.inner().unwrap();
        for interface in x {
            let (i, _) = interface.inner().unwrap();
            let name: &str = i.inner().unwrap();
            if name == item_interface {
                let objpath: &str = path.inner().unwrap();
                let prop = get_property(c, item_interface, objpath, item_property)?;
                let prop_path = prop.inner::<&str>().unwrap();
                if prop_path == item_path {
                    v.push(String::from(objpath));
                }
            }
        }
    }
    Ok(v)
}

pub fn get_property(
    c: &Connection,
    interface: &str,
    object_path: &str,
    prop: &str,
) -> Result<MessageItem, Box<dyn Error>> {
    let p = Props::new(&c, SERVICE_NAME, object_path, interface, 1000);
    Ok(p.get(prop)?.clone())
}

pub fn set_property<T>(
    c: &Connection,
    interface: &str,
    object_path: &str,
    prop: &str,
    value: T,
    timeout_ms: i32,
) -> Result<(), Box<dyn Error>>
where
    T: Into<MessageItem>,
{
    let p = Props::new(&c, SERVICE_NAME, object_path, interface, timeout_ms);
    Ok(p.set(prop, value.into())?)
}

pub fn call_method(
    c: &Connection,
    interface: &str,
    object_path: &str,
    method: &str,
    param: Option<&[MessageItem]>,
    timeout_ms: i32,
) -> Result<Message, Box<dyn Error>> {
    let mut m = Message::new_method_call(
        SERVICE_NAME,
        object_path,
        interface,
        method
    )?;
    if let Some(p) = param {
        m.append_items(p);
    }
    c.send_with_reply_and_block(m, timeout_ms)
}<|MERGE_RESOLUTION|>--- conflicted
+++ resolved
@@ -1,23 +1,14 @@
 use dbus::{Connection, Message, MessageItem, Props};
 use std::error::Error;
 
-<<<<<<< HEAD
 static ADAPTER_INTERFACE: &str = "org.bluez.Adapter1";
 static DEVICE_INTERFACE: &str = "org.bluez.Device1";
 static SERVICE_INTERFACE: &str = "org.bluez.GattService1";
 static CHARACTERISTIC_INTERFACE: &str = "org.bluez.GattCharacteristic1";
 static DESCRIPTOR_INTERFACE: &str = "org.bluez.GattDescriptor1";
 static SERVICE_NAME: &str = "org.bluez";
-=======
-static ADAPTER_INTERFACE: &'static str = "org.bluez.Adapter1";
-static DEVICE_INTERFACE: &'static str = "org.bluez.Device1";
-static SERVICE_INTERFACE: &'static str = "org.bluez.GattService1";
-static CHARACTERISTIC_INTERFACE: &'static str = "org.bluez.GattCharacteristic1";
-static DESCRIPTOR_INTERFACE: &'static str = "org.bluez.GattDescriptor1";
-static SERVICE_NAME: &'static str = "org.bluez";
-static LEADVERTISING_DATA_INTERFACE: &'static str = "org.bluez.LEAdvertisement1";
-static LEADVERTISING_MANAGER_INTERFACE: &'static str = "org.bluez.LEAdvertisingManager1";
->>>>>>> 891534cc
+static LEADVERTISING_DATA_INTERFACE: &str = "org.bluez.LEAdvertisement1";
+static LEADVERTISING_MANAGER_INTERFACE: &str = "org.bluez.LEAdvertisingManager1";
 
 fn get_managed_objects(c: &Connection) -> Result<Vec<MessageItem>, Box<dyn Error>> {
     let m = Message::new_method_call(
@@ -49,10 +40,6 @@
     Ok(adapters)
 }
 
-<<<<<<< HEAD
-pub fn list_devices(c: &Connection, adapter_path: &str) -> Result<Vec<String>, Box<dyn Error>> {
-    list_item(c, DEVICE_INTERFACE, adapter_path, "Adapter")
-=======
 pub fn get_ad_man() -> Result<Vec<String>, Box<Error>> {
     let mut managers: Vec<String> = Vec::new();
     let c = try!(Connection::get_private(BusType::System));
@@ -73,9 +60,8 @@
     Ok(managers)
 }
 
-pub fn list_devices(adapter_path: &String) -> Result<Vec<String>, Box<Error>> {
-    list_item(DEVICE_INTERFACE, adapter_path, "Adapter")
->>>>>>> 891534cc
+pub fn list_devices(c: &Connection, adapter_path: &str) -> Result<Vec<String>, Box<dyn Error>> {
+    list_item(c, DEVICE_INTERFACE, adapter_path, "Adapter")
 }
 
 pub fn list_services(c: &Connection, device_path: &str) -> Result<Vec<String>, Box<dyn Error>> {
@@ -93,14 +79,6 @@
     list_item(c, DESCRIPTOR_INTERFACE, device_path, "Characteristic")
 }
 
-<<<<<<< HEAD
-fn list_item(
-    c: &Connection,
-    item_interface: &str,
-    item_path: &str,
-    item_property: &str,
-) -> Result<Vec<String>, Box<dyn Error>> {
-=======
 pub fn list_addata_1(adapter_path: &String) -> Result<Vec<String>, Box<Error>> {
     list_item(LEADVERTISING_DATA_INTERFACE, adapter_path, "Advertisement")
 }
@@ -109,8 +87,13 @@
     list_item(LEADVERTISING_DATA_INTERFACE, device_path, "Advertisement")
 }
 
-fn list_item(item_interface: &str, item_path: &str, item_property: &str) -> Result<Vec<String>, Box<Error>> {
->>>>>>> 891534cc
+fn list_item(
+    c: &Connection,
+    item_interface: &str,
+    item_path: &str,
+    item_property: &str,
+) -> Result<Vec<String>, Box<dyn Error>> {
+
     let mut v: Vec<String> = Vec::new();
     let objects: Vec<MessageItem> = get_managed_objects(&c)?;
     let z: &[MessageItem] = objects.get(0).unwrap().inner().unwrap();
